--- conflicted
+++ resolved
@@ -93,41 +93,23 @@
         self.environment = pd.concat([self.environment, e])
 
     def saveEmergentProps(self):
-<<<<<<< HEAD
         e = pd.DataFrame(
             {
                 "date": [self.plantFATE_model.tcurrent],
-                "trans": [self.plantFATE_model.props.trans],
+                "trans": [self.plantFATE_model.props.trans / 365],
                 "gs": [self.plantFATE_model.props.gs],
-                "gpp": [self.plantFATE_model.props.gpp],
+                "gpp": [self.plantFATE_model.props.gpp * 0.5 / 365 * 1000],
                 "lai": [self.plantFATE_model.props.lai],
-                "npp": [self.plantFATE_model.props.npp],
+                "npp": [self.plantFATE_model.props.npp * 0.5 / 365 * 1000],
                 "cc_est": [self.plantFATE_model.props.cc_est],
-                "croot_mass": [self.plantFATE_model.props.croot_mass],
-                "froot_mass": [self.plantFATE_model.props.froot_mass],
+                "croot_mass": [self.plantFATE_model.props.croot_mass * 1000 * 0.5],
+                "froot_mass": [self.plantFATE_model.props.froot_mass * 1000 * 0.5],
                 "lai_vert": [self.plantFATE_model.props.lai_vert],
-                "leaf_mass": [self.plantFATE_model.props.leaf_mass],
-                "resp_auto": [self.plantFATE_model.props.resp_auto],
-                "stem_mass": [self.plantFATE_model.props.stem_mass],
+                "leaf_mass": [self.plantFATE_model.props.leaf_mass * 1000 * 0.5],
+                "resp_auto": [self.plantFATE_model.props.resp_auto * 0.5 / 365 * 1000],
+                "stem_mass": [self.plantFATE_model.props.stem_mass * 1000 * 0.5],
             }
         )
-=======
-        e = pd.DataFrame({
-            'date': [self.plantFATE_model.tcurrent],
-            'trans': [self.plantFATE_model.props.trans / 365],
-            'gs': [self.plantFATE_model.props.gs],
-            'gpp': [self.plantFATE_model.props.gpp *0.5/365*1000],
-            'lai': [self.plantFATE_model.props.lai],
-            'npp': [self.plantFATE_model.props.npp *0.5/365*1000],
-            'cc_est': [self.plantFATE_model.props.cc_est],
-            'croot_mass': [self.plantFATE_model.props.croot_mass*1000*0.5],
-            'froot_mass': [self.plantFATE_model.props.froot_mass*1000*0.5],
-            'lai_vert': [self.plantFATE_model.props.lai_vert],
-            'leaf_mass': [self.plantFATE_model.props.leaf_mass*1000*0.5],
-            'resp_auto': [self.plantFATE_model.props.resp_auto *0.5/365*1000],
-            'stem_mass': [self.plantFATE_model.props.stem_mass*1000*0.5]
-        })
->>>>>>> 8dee4741
         self.emergentProps = pd.concat([self.emergentProps, e])
 
     def exportEnvironment(self, out_file):
